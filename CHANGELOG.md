<<<<<<< HEAD
# v0.7.1

* sort mounts by ascending length of elements in destination path
=======
# v0.8.0

* add the `bpm run` command for executing processes as short-lived commands
>>>>>>> 25389db8

# v0.7.0

* do not limit swap space on hosts which do not support it
* mounting reserved directories provides a more useful validation error
* remove the restriction on allowed capabilities

# v0.6.0

* change ownership of `/etc/profile.d/bpm.sh` to `vcap` group
* improved consistency of error messages
* add `/sbin` to the default system mounts
* add support for privileged containers

# v0.5.0

* mount cgroup subsystems when executing `bpm` command
* add `bpm version` command and global `bpm --version` flag
* include stopped processes in `bpm list` output<|MERGE_RESOLUTION|>--- conflicted
+++ resolved
@@ -1,12 +1,10 @@
-<<<<<<< HEAD
+# v0.8.0
+
+* add the `bpm run` command for executing processes as short-lived commands
+
 # v0.7.1
 
 * sort mounts by ascending length of elements in destination path
-=======
-# v0.8.0
-
-* add the `bpm run` command for executing processes as short-lived commands
->>>>>>> 25389db8
 
 # v0.7.0
 
